--- conflicted
+++ resolved
@@ -220,7 +220,6 @@
         pass
 
 
-<<<<<<< HEAD
 def loadTensor(path:str,  col_idx: list = None, col_types: list = None, **kwargs):
     '''
     Parameters
@@ -228,11 +227,8 @@
         path:
             file-like object
     '''
-=======
-def loadTensor(path: str, col_idx: list = None, col_types: list = None, **kwargs):
     if not "header" in kwargs.keys():
         kwargs["header"] = None
->>>>>>> 5e43dac7
     if path is None:
         raise FileNotFoundError('Path is missing.')
     #if hasattr(path, 'read'):
