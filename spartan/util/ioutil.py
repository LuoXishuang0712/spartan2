--- conflicted
+++ resolved
@@ -222,14 +222,7 @@
     elif len(data_list) == 1:
         return data_list[0]
     else:
-<<<<<<< HEAD
-        return pd.concat(data_list)
-=======
-        _data = data_list[0]
-        for data in data_list[1:]:
-            _data = pd.concat([_data, data], axis=0, ignore_index=True)
-        return _data
->>>>>>> 66620c80
+        return pd.concat(data_list, axis=0, ignore_index=True)
 
 def _isgzfile( filename ):
     return filename.endswith(".gz")
@@ -429,11 +422,7 @@
             toks = line.strip().split(delimiter)
             hist_arr.append(list(map(int, toks)))
         fp.close()
-<<<<<<< HEAD
-    
-=======
-
->>>>>>> 66620c80
+
     return np.array(shape, int), ticks_dims, np.array(hist_arr, int)
 
 def saveDictListData(dictls, outdata, delim=':', mode='w'):
