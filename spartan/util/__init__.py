--- conflicted
+++ resolved
@@ -11,13 +11,9 @@
 
 from .ioutil import loadTensor, File, loadTensorStream
 from .basicutil import set_trace, TimeMapper, StringMapper,\
-<<<<<<< HEAD
     IntMapper, ScoreMapper, DenseIntMapper
-from .drawutil import plot_graph
-=======
     IntMapper, ScoreMapper, IntRemapper
 from .drawutil import plot_graph, drawEigenPulse
->>>>>>> 0a3c568d
 
 MODEL_PATH = 'spartan.model'
 
@@ -30,12 +26,9 @@
     'StringMapper',
     'IntMapper',
     'ScoreMapper',
-<<<<<<< HEAD
     'DenseIntMapper',
     'plot_graph'
-=======
     'IntRemapper',
     'plot_graph',
     'drawEigenPulse'
->>>>>>> 0a3c568d
 ]