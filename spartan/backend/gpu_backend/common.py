import builtins
import functools
import math

import torch

from .tensor import DTensor, STensor, _wrap_ret, _ensure_tensor


def _dispatch(dfunc, sfunc=None):
    def decorator(func):
        @functools.wraps(func)
        def wrapper(*args, **kwargs):
            is_sparse = builtins.any([isinstance(x, STensor) for x in args])
            is_dense = builtins.any([isinstance(x, DTensor) for x in args])
            if (is_sparse and is_dense):
                raise TypeError(
                    f"Parameters of `st.{func.__name__}` should be all STensor \
                    or all DTensor.")
            if is_sparse:
                if sfunc is None:
                    raise TypeError(f"`st.{func.__name__}` doesn't support \
                                    STensor parameters.")
                args = tuple(x._data if isinstance(x, STensor) else x
                             for x in args)
                return _ensure_tensor(sfunc(*args, **kwargs))
            else:
                args = tuple(x._data if isinstance(x, DTensor) else x
                             for x in args)
                return _ensure_tensor(dfunc(*args, **kwargs))
        return wrapper
    return decorator


# Type definition
short = torch.short
uint8 = torch.uint8
int8 = torch.int8
int16 = torch.int16
int32 = torch.int32
int64 = torch.int64
float16 = torch.float16
float32 = torch.float32
float64 = torch.float64
complex64 = torch.complex64
complex128 = torch.complex128


@_wrap_ret
def add(input_, other):
    """Wrapper of `torch.add`.

    Parameters
    ----------
    input_ : DTensor or STensor
        The first operand.
    other : DTensor or STensor
        The second operand.

    Returns
    -------
    DTensor or STensor
        Output tensor.
    """
    return torch.add(input_._data, other._data)


@_wrap_ret
def all(input_, axis=None, keepdims=False):
    """Wrapper of `torch.all`.

    Parameters
    ----------
    input_ : DTensor
        Input tensor.
    axis : None or int or tuple of ints, optional
        Axis or axes to operate on, by default None
    keepdims : bool, optional
        If true, the axes along which the operation performed are left to size
        one, by default False

    Returns
    -------
    DTensor or bool
        Output tensor.
    """
    if axis is None:
        return torch.all(input_._data)
    return torch.all(input_._data, dim=axis, keepdim=keepdims)


@_wrap_ret
def angle(input_, deg=False):
    """Wrapper of `torch.angle`.

    Parameters
    ----------
    input_ : DTensor
        Input dense tensor.
    deg : bool, optional
        If true, result is in degree format. Otherwise, return in radians. By
        default False
    """
    if deg:
        ret = torch.angle(input_) * 180 / math.pi
    else:
        ret = torch.angle(input_)
    return ret


@_wrap_ret
def any(input_, axis=None, keepdims=False):
    """Wrapper of `torch.any`.

    Parameters
    ----------
    input_ : DTensor
        Input tensor.
    axis : None or int or tuple of ints, optional
        Axis or axes to operate on, by default None
    keepdims : bool, optional
        If true, the axes along which the operation performed are left to size
        one, by default False

    Returns
    -------
    DTensor or bool:
    """
    if axis is None:
        return torch.any(input_._data)
    return torch.any(input_._data, dim=axis, keepdim=keepdims)


@_wrap_ret
def arange(start, stop, step, dtype=None):
    """Wrapper of `torch.arange`

    Parameters
    ----------
    start : number
        Start of the interval.
    stop : number
        End of the interval.
    step : number
        Spacing between spaces.
    dtype : data-type, optional
        Type of the return tensor, by default None

    Returns
    -------
    DTensor
        Constructed dense tensor.
    """
    return torch.arange(start, stop, step, dtype=dtype)


@_wrap_ret
def argmax(input_, axis=None):
    """Wrapper of `torch.argmax`

    Parameters
    ----------
    input_ : DTensor
        Input dense tensor.
    axis : None or int or tuple of ints, optional
        Axis or axes to operate on, by default None
    """
    if axis is None:
        return torch.argmax(input_)
    else:
        return torch.argmax(input_, dim=axis)


@_wrap_ret
def argmin(input_, axis=None):
    """Wrapper of `torch.argmin`

    Parameters
    ----------
    input_ : DTensor
        Input dense tensor.
    axis : None or int or tuple of ints, optional
        Axis or axes to operate on, by default None
    """
    if axis is None:
        return torch.argmin(input_)
    else:
        return torch.argmin(input_, dim=axis)


@_wrap_ret
def argsort(input_, axis=-1):
    """Wrapper of `torch.argsort`.

    Parameters
    ----------
    input_ : DTensor
        Input dense tensor.
    axis : None or int or tuple of ints, optional
        Axis or axes to operate on, by default None
    """
    return torch.argsort(input_._data, dim=axis)


@_wrap_ret
def bincount(input_, weights=None, minlength=0):
    """Wrapper of `torch.bincount`.

    Parameters
    ----------
    input_ : DTensor
        Input dense tensor.
    weights : DTensor
        Weights.
    minlength : int, optional
        Minimum number of bins, by default 0
    """
    return torch.bincount(input_._data, weights, minlength)


@_wrap_ret
def bitwise_and(input_, other):
    """Wrapper of `torch.bitwise_and`

    Parameters
    ----------
    input_ : DTensor
        The first operand.
    other : DTensor
        The second operand.
    """
    return torch.bitwise_and(input_._data, other._data)


@_wrap_ret
def bitwise_not(input_):
    """Wrapper of `torch.bitwise_not`.

    Parameters
    ----------
    input_ : DTensor
        Input dense tensor.
    """
    return torch.bitwise_not(input_._data)


@_wrap_ret
def bitwise_or(input_, other):
    """Wrapper of `torch.bitwise_or`.

    Parameters
    ----------
    input_ : DTensor
        The first operand.
    other : DTensor
        The second operand.
    """
    return torch.bitwise_or(input_._data, other._data)


@_wrap_ret
def bitwise_xor(input_, other):
    """Wrapper of `torch.bitwise_xor`.

    Parameters
    ----------
    input_ : DTensor
        The first operand.
    other : DTensor
        The second operand.
    """
    return torch.bitwise_xor(input_._data, other._data)


def can_cast(from_, to):
    """Wrapper of `torch.can_cast`.

    Parameters
    ----------
    from_ : data-type
        Data type to cast from.
    to : data-type
        Data type to cast to.
    """
    return torch.can_cast(from_, to)


@_wrap_ret
def ceil(input_):
    """Wrapper of `torch.ceil`.

    Parameters
    ----------
    input_ : DTensor
        Input dense tensor.
    """
    return torch.ceil(input_._data)


@_wrap_ret
def concatenate(inputs, axis=None):
<<<<<<< HEAD
    """Wrapper of `torch.cat`
=======
    """Wrapper of `torch.stack`
>>>>>>> b2f13bb1

    Parameters
    ----------
    inputs : sequence of DTensor
        Dense tensor to be concatenated.
    axis : int or None, optional
        Axis to operate on, by default None
    """
<<<<<<< HEAD
    return torch.cat((x._data for x in inputs), dim=axis)
=======
    return torch.stack((x._data for x in inputs), dim=axis)
>>>>>>> b2f13bb1


@_wrap_ret
def conj(input_):
    """Wrapper of `torch.conj`.

    Parameters
    ----------
    input_ : DTensor
        Input tensor.
    """
    return torch.conj(input_._data)


@_wrap_ret
def cos(input_):
    """Wrapper of `torch.cos`.

    Parameters
    ----------
    input_ : DTensor
        Input dense tensor.
    """
    return torch.cos(input_._data)


@_wrap_ret
def cosh(input_):
    """Wrapper of `torch.cosh`.

    Parameters
    ----------
    input_ : DTensor
        Input dense tensor.
    """
    return torch.cos(input_._data)


@_wrap_ret
def cumprod(input_, axis=None, dtype=None):
    """Wrapper of `torch.cumprod`.

    Parameters
    ----------
    input_ : DTensor
        Input dense tensor.
    axis : None or int, optional
        Axis to operate on, by default None
    dtype : data-type, optional
        Data type of output, by default None
    """
    return torch.cumprod(input_._data, dim=axis, dtype=dtype)


@_wrap_ret
def cumsum(input_, axis=None, dtype=None):
    """Wrapper of `torch.cumsum`.

    Parameters
    ----------
    input_ : DTensor
        Input dense tensor.
    axis : None or int, optional
        Axis to operate on, by default None
    dtype : data-type, optional
        Data type of output, by default None
    """
    return torch.cumsum(input_._data, axis, dtype)


@_wrap_ret
def diag(input_, k=0):
    """Wrapper of `torch.diag`.

    Parameters
    ----------
    input_ : DTensor
        Input dense tensor.
    k : int, optional
        Offset to main diagonal, by default 0
    """
    return torch.diag(input_._data, diagonal=k)


@_wrap_ret
def diagflat(input_, k=0):
    """Wrapper of `torch.diagflat`.

    Parameters
    ----------
    input_ : DTensor
        Input dense tensor.
    offset : int, optional
        Offset to main diagonal, by default 0
    """
    return torch.diagflat(input_._data, k)


@_wrap_ret
def diagonal(input_, offset=0, axis1=0, axis2=1):
    """Wrapper of `torch.diagonal`.

    Parameters
    ----------
    input_ : DTensor or STensor
        Input tensor.
    offset : int, optional
        Offset to the main diagonal, by default 0
    axis1 : int, optional
        The first axis of the diagonal, by default 0
    axis2 : int, optional
        The second axis of the diagonal, by default 1
    """
    return torch.diagonal(input_._data, offset=offset, dim1=axis1, dim2=axis2)


@_wrap_ret
def dot(input_, other):
    """Wrapper of `torch.dot`.

    Parameters
    ----------
    input_ : DTensor
        The first operand.
    other : DTensor
        The second operand.
    """
    if input_._data.ndim == 1 and other._data.ndim == 1:
        return torch.dot(input_._data, other._data)
    return torch.matmul(input_._data, other._data)


@_wrap_ret
def empty(shape, dtype):
    """Wrapper of `torch.empty`.

    Parameters
    ----------
    shape : tuple of ints
        Shape of tensor.
    dtype : data-type
        Data type of tensor.
    """
    return torch.empty(shape, dtype=dtype)


@_wrap_ret
def empty_like(input_, dtype):
    """Wrapper of `torch.empty_like`.

    Parameters
    ----------
    input_ : DTensor
        Input dense tensor.
    dtype : data-type
        Data type of output.
    """
    return torch.empty_like(input_._data, dtype=dtype)


@_wrap_ret
def equal(input_, other):
    """Wrapper of `torch.equal`.

    Parameters
    ----------
    input_ : DTensor
        The first operand.
    other : DTensor
        The second operand.
    """
    return torch.equal(input_._data, other._data)


@_wrap_ret
def exp(input_):
    """Wrapper of `torch.exp`.

    Parameters
    ----------
    input_ : DTensor
        Input dense tensor.
    """
    return torch.exp(input_._data)


@_wrap_ret
def expm1(input_):
    """Wrapper of `torch.expm1`.

    Parameters
    ----------
    input_ : DTensor or STensor.
        Input tensor.
    """
    return torch.expm1(input_._data)


@_wrap_ret
def eye(n, m=None, dtype=None):
    """Wrapper of `torch.eye`.

    Parameters
    ----------
    n : int
        Number of rows.
    m : int, optional
        Number of cols, by default None (equal to `n`)
    dtype : data-type, optional
        Data type of output tensor, by default None
    """
    return torch.eye(n, m, dtype=dtype)


@_wrap_ret
def flip(input_, axis=None):
    """Wrapper of `torch.flip`.

    Parameters
    ----------
    input_ : DTensor
        Input dense tensor.
    axis : None or int or tuple of ints, optional
        Axis or axes to operate on, by default None
    """
    if axis is None:
        axis = list(range(input_.data.ndim))
    return torch.flip(input_._data, axis)


@_wrap_ret
def floor(input_):
    """Wrapper of `torch.floor`.

    Parameters
    ----------
    input_ : DTensor
        Input dense tensor.
    """
    return torch.floor(input_._data)


@_wrap_ret
def floor_divide(input_, other):
    """Wrapper of `torch.floor_divide`.

    Parameters
    ----------
    input_ : DTensor
        The first operand.
    other : DTensor
        The second operand.
    """
    return torch.floor_divide(input_._data, other._data)


@_wrap_ret
def fmod(input_, other):
    """Wrapper of `torch.fmod`.

    Parameters
    ----------
    input_ : DTensor
        The first operand.
    other : DTensor
        The second operand.
    """
    return torch.fmod(input_._data, other._data)


@_wrap_ret
def full(shape, value, dtype=None):
    """Wrapper of `torch.full`.

    Parameters
    ----------
    shape : tuple of ints
        Shape of output tensor.
    value : scalar
        Fill value of output tensor.
    dtype : data-type, optional
        Data type of output tensor, by default None
    """
    return torch.full(shape, value, dtype=dtype)


@_wrap_ret
def full_like(input_, value, dtype=None):
    """Wrapper of `numpy.full_like`.

    Parameters
    ----------
    input_ : DTensor
        The input tensor.
    value : scalar
        Fill value of output tensor.
    dtype : data-type, optional
        Data type of output tensor, by default None
    """
    return torch.full_like(input_._data, value, dtype=dtype)


@_wrap_ret
def imag(input_):
    """Wrapper of `torch.imag`.

    Parameters
    ----------
    input_ : DTensor
        Input dense tensor.
    """
    return torch.imag(input_._data)


@_wrap_ret
def isfinite(input_):
    """Wrapper of `torch.isinfinite`.

    Parameters
    ----------
    input_ : DTensor
        Input dense tensor.
    """
    return torch.isfinite(input_._data)


@_wrap_ret
def isinf(input_):
    """Wrapper of `torch.isinf`.

    Parameters
    ----------
    input_ : DTensor
        Input dense tensor.
    """
    return torch.isinf(input_._data)


@_wrap_ret
def isnan(input_):
    """Wrapper of `torch.isnan`.

    Parameters
    ----------
    input_ : DTensor
        Input dense tensor.
    """
    return torch.isnan(input_._data)


@_wrap_ret
def linspace(start, end, step, dtype=None):
    """Wrapper of `torch.linspace`.

    Parameters
    ----------
    start : DTensor
        Dense tensor of start points.
    end : DTensor
        Dense tensor of end points.
    step : int
        Number of sequence.
    dtype : data-type, optional
        Data type of output tensor, by default None
    """
    return torch.linspace(start, end, step, dtype=dtype)


@_wrap_ret
def log(input_):
    """Wrapper of `torch.log`.

    Parameters
    ----------
    input_ : DTensor
        Input dense tensor.
    """
    return torch.log(input_._data)


@_wrap_ret
def log10(input_):
    """Wrapper of `torch.log10`.

    Parameters
    ----------
    input_ : DTensor
        Input dense tensor.
    """
    return torch.log10(input_._data)


@_wrap_ret
def log1p(input_):
    """Wrapper of `torch.log1p`.

    Parameters
    ----------
    input_ : DTensor
        Input tensor.
    """
    return torch.log1p(input_._data)


@_wrap_ret
def log2(input_):
    """Wrapper of `torch.log2`.

    Parameters
    ----------
    input_ : DTensor
        Input dense tensor.
    """
    return torch.log2(input_._data)


@_wrap_ret
def logical_and(input_, other):
    """Wrapper of `torch.logical_and`.

    Parameters
    ----------
    input_ : DTensor
        The first operand.
    other : DTensor
        The second operand.
    """
    return torch.logical_and(input_._data, other._data)


@_wrap_ret
def logical_not(input_):
    """Wrapper of `torch.logical_not`.

    Parameters
    ----------
    input_ : DTensor
        Input dense tensor.
    """
    return torch.logical_not(input_._data)


@_wrap_ret
def logical_or(input_, other):
    """Wrapper of `torch.logical_or`.

    Parameters
    ----------
    input_ : DTensor
        The first operand.
    other : DTensor
        The second operand.
    """
    return torch.logical_or(input_._data, other._data)


@_wrap_ret
def logical_xor(input_, other):
    """Wrapper of `torch.logical_xor`.

    Parameters
    ----------
    input_ : DTensor
        The first operand.
    other : DTensor
        The second operand.
    """
    return torch.logical_xor(input_._data, other._data)


@_wrap_ret
def logspace(start, stop, step, base=10, dtype=None):
    """Wrapper of `torch.logspace`.

    Parameters
    ----------
    start : DTensor
        Dense tensor of start points.
    stop : DTensor
        Dense tensor of end points.
    step : int
        Number of sequence.
    base : int, optional
        Base of the logarithm, by default 10
    dtype : data-type, optional
        Data type of output, by default None
    """
    return torch.logspace(start, stop, step, base=base, dtype=dtype)


@_wrap_ret
def matmul(input_, other):
    """Wrapper of `torch.matmul`.

    Parameters
    ----------
    input_ : DTensor or STensor
        The first operand.
    other : DTensor or STensor
        The second operand.
    """
    return torch.matmul(input_._data, other._data)


@_wrap_ret
def mean(input_, axis=None, keepdims=False):
    """Wrapper of `torch.mean`.

    Parameters
    ----------
    input_ : DTensor
        Input tensor.
    axis : None or int or tuple of ints, optional
        Axis or axes to operate on, by default None
    keepdims : bool, optional
        If true, the axes along which the operation performed are left to size
        one, by default False
    """
    if axis is None:
        ret = torch.mean(input_._data)
    else:
        ret = torch.mean(input_._data, dim=axis, keepdim=keepdims)
    return ret


@_wrap_ret
def median(input_, axis=-1, keepdims=False):
    """Wrapper of `torch.median`.

    Parameters
    ----------
    input_ : DTensor
        Input dense tensor.
    axis : None or int or tuple of ints, optional
        Axis or axes to operate on, by default None
    keepdims : bool, optional
        If true, the axes along which the operation performed are left to size
        one, by default False
    """
    if axis is None:
        ret = torch.median(input_._data)
    else:
        ret = torch.median(input_._data, dim=axis, keepdim=keepdims)
    return ret


@_wrap_ret
def meshgrid(*inputs):
    """Wrapper of `numpy.meshigrid`.
    """
    datas = [i._data for i in inputs]
    return tuple([d for d in torch.meshgrid(*datas)])


@_wrap_ret
def nonzero(input_):
    """Wrapper of `torch.nonzero`

    Parameters
    ----------
    input_ : DTensor
        Input tensor.
    """
    return tuple([d for d in torch.nonzero(input_._data, as_tuple=True)])


@_wrap_ret
def ones(shape, dtype=None):
    """Wrapper of `torch.ones`.

    Parameters
    ----------
    shape : tuple of ints
        Shape of output tensor.
    dtype : data-type, optional
        Data type of output tensor, by default None
    """
    return torch.ones(shape, dtype=dtype)


@_wrap_ret
def ones_like(input_, dtype=None):
    """Wrapper of `torch.ones_like`.

    Parameters
    ----------
    input_ : DTensor
        Input tensor.
    dtype : data-type, optional
        Data type of output tensor, by default None
    """
    return torch.ones_like(input_._data, dtype=dtype)


@_wrap_ret
def prod(input_, axis=None, keepdims=False, dtype=None):
    """Wrapper of `torch.prod`.

    Parameters
    ----------
    input_ : DTensor or STensor
        Input tensor.
    axis : None or int or tuple of ints, optional
        Axis or axes to operate on, by default None
    keepdims : bool, optional
        If true, the axes along which the operation performed are left to size
        one, by default False
    dtype : data-type, optional
        Data type of output, by default None
    """
    if axis is None:
        return torch.prod(input_._data, dtype=dtype)
    return torch.prod(input_._data, dim=axis, keepdim=keepdims, dtype=dtype)


@_wrap_ret
def real(input_):
    """Wrapper of `torch.real`.

    Parameters
    ----------
    input_ : DTensor
        Input dense tensor.
    """
    return torch.real(input_._data)


@_wrap_ret
def reciprocal(input_):
    """Wrapper of `torch.reciprocal`.

    Parameters
    ----------
    input_ : DTensor
        Input dense tensor.
    """
    return torch.reciprocal(input_._data)


@_wrap_ret
def remainder(input_, other):
    """Wrapper of `torch.remainder`.

    Parameters
    ----------
    input_ : DTensor
        The first operand.
    other : DTensor
        The second operand.
    """
    return torch.remainder(input_._data, other._data)


@_wrap_ret
def reshape(input_, shape):
    """Wrapper of `numpy.rehsape`.

    Parameters
    ----------
    input_ : DTensor
        Input tensor.
    shape : tuple of ints
        Shape of new tensor.
    """
    return torch.rehsape(input_._data, shape)


@_wrap_ret
def roll(input_, shift, axis=None):
    """Wrapper of `torch.roll`.

    Parameters
    ----------
    input_ : DTensor
        Input dense tensor.
    shift : int or tuple of ints
        Shift numbers of each axis or axes.
    axis : None or int or tuple of ints, optional
        Axis or axes to operate on, by default None
    """
    return torch.roll(input_._data, shift, dims=axis)


@_wrap_ret
def rot90(input_, k=1, axes=(0, 1)):
    """Wrapper of `torch.rot90`

    Parameters
    ----------
    input_ : DTensor
        Input dense tensor.
    k : int, optional
        Number of rotation times, by default 1
    axes : tuple, optional
        The axes in which the input is rotated, by default (0, 1)
    """
    return torch.rot90(input_._data, k, dims=axes)


@_wrap_ret
def sign(input_):
    """Wrapper of `torch.sign`.

    Parameters
    ----------
    input_ : DTensor
        Input dense tensor.
    """
    return torch.sign(input_._data)


@_wrap_ret
def sin(input_):
    """Wrapper of `torch.sin`.

    Parameters
    ----------
    input_ : DTensor
        Input tensor.
    """
    return torch.sin(input_._data)


@_wrap_ret
def sinh(input_):
    """Wrapper of `torch.sinh`.

    Parameters
    ----------
    input_ : DTensor
        Input tensor.
    """
    return torch.sinh(input_._data)


@_wrap_ret
def split(input_, indices_or_sections, axis=0):
    """Wrapper of `torch.split`.

    Parameters
    ----------
    input_ : DTensor
        Input dense tensor.
    indices_or_sections : int or DTensor
        If integer, specifing part of splits. Else specifing the positions
        where the splits take place.
    axis : int, optional
        The axis to operate on, by default 0
    """
    return torch.split(input_._data, indices_or_sections, axis)


@_wrap_ret
def sqrt(input_):
    """Wrapper of `torch.sqrt`.

    Parameters
    ----------
    input_ : DTensor
        Input tensor.
    """
    return torch.sqrt(input_._data)


@_wrap_ret
def square(input_):
    """Wrapper of `torch.square`.

    Parameters
    ----------
    input_ : DTensor
        Input tensor.
    """
    return torch.square(input_._data)


@_wrap_ret
def squeeze(input_, axis=None):
    """Wrapper of `torch.squeeze`.

    Parameters
    ----------
    input_ : DTensor
        Input dense tensor.
    axis : None or int or tuple of ints, optional
        Axis or axes to operate on, by default None
    """
    return torch.squeeze(input_._data, dim=axis)


@_wrap_ret
def stack(inputs, axis=0):
    """Wrapper of `torch.cat`.

    Parameters
    ----------
    inputs : Sequence of DTensors.
        Dense tensors to be stacked, must have same shape.
    axis : int, optional
        Axis to operate on, by default 0
    """
<<<<<<< HEAD
    return torch.stack((x._data for x in inputs), dim=axis)
=======
    return torch.cat((x._data for x in inputs), dim=axis)
>>>>>>> b2f13bb1


@_wrap_ret
def std(input_, axis=None, keepdims=False):
    """Wrapper of `torch.std`.

    Parameters
    ----------
    input_ : DTensor
        Input tensor.
    axis : None or int or tuple of ints, optional
        Axis or axes to operate on, by default None
    keepdims : bool, optional
        If true, the axes along which the operation performed are left to size
        one, by default False
    """
    if axis is None:
        ret = torch.std(input_._data, unbiased=False)
    else:
        ret = torch.std(input_._data, dim=axis,
                        keepdim=keepdims, unbiased=False)
    return ret


@_wrap_ret
def sum(input_, axis=None, dtype=None, keepdims=False):
    """Wrapper of `numpy.sum`.

    Parameters
    ----------
    input_ : DTensor
        Input tensor.
    axis : None or int or tuple of ints, optional
        Axis or axes to operate on, by default None
    dtype : data-type, optional
        Data type of output, by default None
    keepdims : bool, optional
        If true, the axes along which the operation performed are left to size
        one, by default False
    """
    if axis is None:
        ret = torch.sum(input_._data, dtype=dtype)
    else:
        ret = torch.sum(input_._data, dim=axis, dtype=dtype, keepdim=keepdims)
    return ret


@_wrap_ret
def take(input_, indices):
    """Wrapper of `torch.take`.

    Parameters
    ----------
    input_ : DTensor
        Input dense tensor.
    indices : DTensor
        Indices of extracted values.
    """
    return torch.take(input_._data, indices)


@_wrap_ret
def tan(input_):
    """Wrapper of `torch.tan`.

    Parameters
    ----------
    input_ : DTensor
        Input tensor.
    """
    return torch.tan(input_._data)


@_wrap_ret
def tanh(input_):
    """Wrapper of `torch.tanh`.

    Parameters
    ----------
    input_ : DTensor
        Input tensor.
    """
    return torch.tanh(input_._data)


@_wrap_ret
def tensordot(input_, other, axes=2):
    """Wrapper of `numpy.tensordot`.

    Parameters
    ----------
    input_ : DTensor
        The first operand.
    other : DTensor or STensor
        The second operand.
    axes : int or tuple of ints, optional
        Axis or axes along which the operation is performed, by default None
    """
    return torch.tensordot(input_._data, other._data, axes)


@_wrap_ret
def trace(input_):
    """Wrapper of `torch.trace`.

    Parameters
    ----------
    input_ : DTensor
        Input tensor.
    """
    return torch.trace(input_._data)


@_wrap_ret
def transpose(input_, axes=None):
    """Wrapper of `torch.transpose`.

    Parameters
    ----------
    input_ : DTensor
        Input tensor
    axes : list of ints, optional
       Axes along which the operation is performed, by default None
    """
    if axes is None:
        axes = (0, 1)
    return torch.transpose(input_, axes[0], axes[1])


@_wrap_ret
def tril(input_, k=0):
    """Wrapper of `torch.tril`.

    Parameters
    ----------
    input_ : DTensor
        Input tensor.
    k : int, optional
        Offset to main diagonal, by default 0
    """
    return torch.tril(input_._data, k)


@_wrap_ret
def tril_indices(n, m=0, k=0):
    """Wrapper of `torch.tril_indices`.

    Parameters
    ----------
    n : int
        Number of row of output tensor.
    m : int, optional
        Number of column of output tensor, by default 0
    offset : int, optional
        Offset to main diagonal, by default 0
    """
    return torch.tril_indices(row=m, col=m, offset=k)


def triu(input_, k=0):
    """Wrapper of `torch.triu`.

    Parameters
    ----------
    input_ : DTensor
        Input tensor
    k : int, optional
        Offset to main diagonal, by default 0
    """
    return torch.triu(input_._data, k)


@_wrap_ret
def triu_indices(n, m=0, k=0):
    """Wrapper of `torch.triu_indices`.

    Parameters
    ----------
    n : int
        Number of row of output tensor.
    m : int, optional
        Number of column of output tensor, by default 0
    offset : int, optional
        Offset to main diagonal, by default 0
    """
    ret = torch.triu_indices(row=m, col=m, offset=k)
    return tuple([index for index in ret])


@_wrap_ret
def true_divide(input_, other):
    """Wrapper of `torch.true_divide`.

    Parameters
    ----------
    input_ : DTensor
        The first operand.
    other : DTensor
        The second operand.
    """
    return torch.true_divide(input_._data, other._data)


@_wrap_ret
def trunc(input_):
    """Wrapper of `torch.trunc`.

    Parameters
    ----------
    input_ : DTensor
        Input dense tensor.
    """
    return torch.trunc(input_._data)


@_wrap_ret
def unique(input_, return_inverse=False, return_counts=False, axis=None):
    """Wrapper of `torch.unique`.

    Parameters
    ----------
    input_ : DTensor
        Input dense tensor.
    return_inverse : bool, optional
        If True, return the indices also, by default False
    return_counts : bool, optional
        If True, return the count also, by default False
    axis : int or None, optional
        The axis to operate on, by default None
    """
    return torch.unique(input_._data, return_inverse=return_inverse,
                        return_counts=return_counts, dim=axis)


@_wrap_ret
def var(input_, axis=None, keepdims=False):
    """Wrapper of `torch.var`.

    Parameters
    ----------
    input_ : DTensor or STensor
        Input tensor.
    axis : None or int or tuple of ints, optional
        Axis or axes to operate on, by default None
    keepdims : bool, optional
        If true, the axes along which the operation performed are left to size
        one, by default False
    """
    if axis is None:
        ret = torch.var(input_)
    else:
        ret = torch.var(input_, dim=axis, keepdim=keepdims)
    return ret


@_wrap_ret
def where(condition, x, y):
    """Wrapper of `torch.where`.

    Parameters
    ----------
    condition : DTensor of bool
        Where True, yield x, otherwise yield y.
    x : DTensor
        The first tensor.
    y : DTensor
        The second tensor.
    """
    return torch.where(condition, x, y)


@_wrap_ret
def zeros(shape, dtype=None):
    """Wrapper of `torch.zeros`.

    Parameters
    ----------
    shape : tuple of ints
        Shape of output tensor.
    dtype : data-type, optional
        Data type of output tensor, by default None
    """
    return torch.zeros(shape, dtype=dtype)


@_wrap_ret
def zeros_like(input_, dtype=None):
    """Wrapper of `torch.zeros_like`.

    Parameters
    ----------
    input_ : DTensor
        Input tensor.
    dtype : data-type, optional
        Data type of output tensor, by default None
    """
    return torch.zeros_like(input_._data, dtype=dtype)<|MERGE_RESOLUTION|>--- conflicted
+++ resolved
@@ -299,11 +299,7 @@
 
 @_wrap_ret
 def concatenate(inputs, axis=None):
-<<<<<<< HEAD
     """Wrapper of `torch.cat`
-=======
-    """Wrapper of `torch.stack`
->>>>>>> b2f13bb1
 
     Parameters
     ----------
@@ -312,11 +308,7 @@
     axis : int or None, optional
         Axis to operate on, by default None
     """
-<<<<<<< HEAD
     return torch.cat((x._data for x in inputs), dim=axis)
-=======
-    return torch.stack((x._data for x in inputs), dim=axis)
->>>>>>> b2f13bb1
 
 
 @_wrap_ret
@@ -1118,11 +1110,7 @@
     axis : int, optional
         Axis to operate on, by default 0
     """
-<<<<<<< HEAD
     return torch.stack((x._data for x in inputs), dim=axis)
-=======
-    return torch.cat((x._data for x in inputs), dim=axis)
->>>>>>> b2f13bb1
 
 
 @_wrap_ret
