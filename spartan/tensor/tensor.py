--- conflicted
+++ resolved
@@ -39,11 +39,7 @@
                 attr.iloc[:, i] = colind
 
         ##assert(attr.dtypes[0] is int and  attr.dtypes[1] is int)
-<<<<<<< HEAD
         return STensor((attr.to_numpy().T, value.to_numpy()))
-=======
-        return STensor((attr.to_numpy().T, value.to_numpy()))
-
 
 class TensorStream():
     def __init__(self, f, col_idx: list = None, col_types: list = None, sep: str = ' ', 
@@ -127,5 +123,4 @@
             if i in self.mappers:
                 colind = self.mappers[i].map(tensorlist.iloc[:, i])
                 tensorlist.iloc[:, i] = colind
-        return tensorlist
->>>>>>> 0a3c568d
+        return tensorlist