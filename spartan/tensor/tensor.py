#!/usr/bin/env python
# -*- encoding: utf-8 -*-
'''
@File    :   TensorData.py
@Desc    :   Structure of input file.
'''

# here put the import lib

from ..util.basicutil import set_trace
from . import STensor, DTensor
import pandas as pd


class TensorData:
    def __init__(self, data: pd.DataFrame):
        self.data = data

    def toDTensor(self, hastticks: bool = True):
        if hastticks:
            time_tensor = DTensor(self.data.iloc[:, 0])
            val_tensor = DTensor(self.data.iloc[:, 1:])
        else:
            time_tensor = None
            val_tensor = DTensor(self.data)
        return time_tensor, val_tensor

    def toSTensor(self, hasvalue: bool = True, mappers: dict = {}):
        if hasvalue:
            value = self.data.iloc[:, -1]
            attr = self.data.iloc[:, :-1]
        else:
            value = pd.Series([1] * len(self.data))
            attr = self.data

        for i in attr.columns:
            if i in mappers:
                colind = mappers[i].map(self.data.iloc[:, i])
                attr.iloc[:, i] = colind

        ##assert(attr.dtypes[0] is int and  attr.dtypes[1] is int)
        return STensor((attr.to_numpy().T, value.to_numpy()))

<<<<<<< HEAD

class TensorStream():
    def __init__(self, f, idxtypes, sep: str = ' ', mappers: dict = {}):
        '''
        :param filename: input data file
        :param tcolid: the column index of time
        :param mode: r/rb
        '''
        self.f = f
        self.sep = sep
        self.idxtypes = idxtypes
        self.mappers = mappers
        self.next_window_start_pos = self.f.tell()
        self.mappers = mappers

    def _get_file_end_pos(self):
        cur_pos = self.f.tell()
        self.f.seek(0, 2)
        end_pos = self.f.tell()
        self.f.seek(cur_pos, 0)
        return end_pos

    def fetch_slide_window(self, window: int = 10, stride: int = 5, ts_colidx: int = 0):
        end_pos = self._get_file_end_pos()
        if self.f.tell() == end_pos:
            raise Exception('all data has been processed')
        else:
            self.f.seek(self.next_window_start_pos, 0)
        self.next_window_start_pos = None

        tensorlist = []
        lineid = 0
        while True:
            cur_pos = self.f.tell()
            line = self.f.readline()
            coords = line.strip().split(self.sep)
            tline = []
            try:
                for i, tp in self.idxtypes:
                    if i == ts_colidx:
                        ts = tp(coords[i])
                        'map time during reading data'
                        if i in self.mappers:
                            ts = self.mappers[i].map([ts])[0]
                    tline.append(tp(coords[i]))
                tensorlist.append(tline)
            except Exception:
                raise Exception(f"The {i}-th col does not match the given type {tp} in line:\n{line}")
            if lineid == 0:
                start_ts = ts
                lineid += 1
                continue
            else:
                if ts - start_ts >= stride:
                    if self.next_window_start_pos is None:
                        self.next_window_start_pos = cur_pos
                    if ts - start_ts >= window:
                        tensorlist.pop(-1)
                        self.f.seek(self.next_window_start_pos, 0)
                        break
                if self.f.tell() == end_pos:
                    break
        tensorlist = pd.DataFrame(tensorlist)

        'map other columns, e.g. user, item'
        for i in tensorlist.columns:
            if i in self.mappers:
                colind = self.mappers[i].map(tensorlist.iloc[:, i])
                tensorlist.iloc[:, i] = colind
        return tensorlist
=======
    def do_map(self, hasvalue=True, mappers={}):
        if hasvalue:
            value = self.data.iloc[:, -1]
            attr = self.data.iloc[:, :-1]
        else:
            value = pd.Series([1] * len(self.data))
            attr = self.data

        for i in attr.columns:
            if i in mappers:
                colind = mappers[i].map(self.data.iloc[:, i])
                attr.iloc[:, i] = colind

        return attr.to_numpy(), value.to_numpy()
>>>>>>> 392d1edd
<|MERGE_RESOLUTION|>--- conflicted
+++ resolved
@@ -41,7 +41,6 @@
         ##assert(attr.dtypes[0] is int and  attr.dtypes[1] is int)
         return STensor((attr.to_numpy().T, value.to_numpy()))
 
-<<<<<<< HEAD
 
 class TensorStream():
     def __init__(self, f, idxtypes, sep: str = ' ', mappers: dict = {}):
@@ -112,19 +111,3 @@
                 colind = self.mappers[i].map(tensorlist.iloc[:, i])
                 tensorlist.iloc[:, i] = colind
         return tensorlist
-=======
-    def do_map(self, hasvalue=True, mappers={}):
-        if hasvalue:
-            value = self.data.iloc[:, -1]
-            attr = self.data.iloc[:, :-1]
-        else:
-            value = pd.Series([1] * len(self.data))
-            attr = self.data
-
-        for i in attr.columns:
-            if i in mappers:
-                colind = mappers[i].map(self.data.iloc[:, i])
-                attr.iloc[:, i] = colind
-
-        return attr.to_numpy(), value.to_numpy()
->>>>>>> 392d1edd
