#!/usr/bin/env python
# -*- encoding: utf-8 -*-
'''
@File    :   graph.py
@Desc    :   Definition of graph structure.
'''

# here put the import lib
from . import STensor


class Graph:
<<<<<<< HEAD
    def __init__(self, graph_tensor: STensor, weighted: bool = False, bipartite: bool = False):
=======
    def __init__(self, graph_tensor:STensor, weighted:bool = False,
            bipartite:bool = False, modet=None):
>>>>>>> 528543f6
        '''Construct a graph from sparse tensor.
        If the sparse tensor has more than 2 modes, then it is a rich graph.
        Parameters:
        ------
        modet: int
            The order of mode in graph tensor for temporal bins if exit, start from zero.
            Default is 3.
        '''
        self.graph_tensor = graph_tensor
        self.weighted = weighted
        self.bipartite = bipartite
        self.modet = modet # which mode is time dimension
        self.nprop = graph_tensor.ndim - 2 # num of edge properties

        self.sm = graph_tensor.sum_to_scipy_sparse(modes=(0, 1))
        if not weighted:
            self.sm = (self.sm > 0).astype(int)
        if not bipartite:
            self.sm = self.sm.maximum(self.sm.T)

    def get_time_tensor(self):
        '''Get the tensor only have time dimension.
        If nprop == 1 and modet == 3, then the tensor is graph_tensor itself.
        If modet is None, then None is returned.
        '''
        return self.get_one_prop_tensor(self.modet)

    def get_one_prop_tensor(self, mode):
        '''Get the tensor only have one edge-property dimension.
        if nprop == 1 and mode == 3, then the tensor is graph_tensor itself.
        If mode is None, and other invalidation, then None is returned.
        '''
        if self.nprop == 1 and mode == 3:
            return graph_tensor
        elif self.nprop > 1 and mode is not None and\
                mode < self.nprop + 2:
            return STensor( (self.graph_tensor.coords[(0,1,mode),:],
                    self.graph_tensor.data) )
        else:
            return None


    def degrees(self):
        rowdegs, coldegs = self.sm.sum(axis=1), self.sm.sum(axis=0)
        return rowdegs, coldegs.T<|MERGE_RESOLUTION|>--- conflicted
+++ resolved
@@ -10,12 +10,9 @@
 
 
 class Graph:
-<<<<<<< HEAD
-    def __init__(self, graph_tensor: STensor, weighted: bool = False, bipartite: bool = False):
-=======
+
     def __init__(self, graph_tensor:STensor, weighted:bool = False,
             bipartite:bool = False, modet=None):
->>>>>>> 528543f6
         '''Construct a graph from sparse tensor.
         If the sparse tensor has more than 2 modes, then it is a rich graph.
         Parameters:
