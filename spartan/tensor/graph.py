--- conflicted
+++ resolved
@@ -10,12 +10,8 @@
 
 
 class Graph:
-<<<<<<< HEAD
-
-=======
->>>>>>> 4fcfc4e4
-    def __init__(self, graph_tensor:STensor, weighted:bool = False,
-            bipartite:bool = False, modet=None):
+    def __init__(self, graph_tensor: STensor, weighted: bool = False,
+                 bipartite: bool = False, modet=None):
         '''Construct a graph from sparse tensor.
         If the sparse tensor has more than 2 modes, then it is a rich graph.
         Parameters:
@@ -27,8 +23,8 @@
         self.graph_tensor = graph_tensor
         self.weighted = weighted
         self.bipartite = bipartite
-        self.modet = modet # which mode is time dimension
-        self.nprop = graph_tensor.ndim - 2 # num of edge properties
+        self.modet = modet  # which mode is time dimension
+        self.nprop = graph_tensor.ndim - 2  # num of edge properties
 
         self.sm = graph_tensor.sum_to_scipy_sparse(modes=(0, 1))
         if not weighted:
@@ -52,11 +48,10 @@
             return graph_tensor
         elif self.nprop > 1 and mode is not None and\
                 mode < self.nprop + 2:
-            return STensor( (self.graph_tensor.coords[(0,1,mode),:],
-                    self.graph_tensor.data) )
+            return STensor((self.graph_tensor.coords[(0, 1, mode), :],
+                            self.graph_tensor.data))
         else:
             return None
-
 
     def degrees(self):
         rowdegs, coldegs = self.sm.sum(axis=1), self.sm.sum(axis=0)
