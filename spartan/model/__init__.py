#!/usr/bin/env python
# -*- encoding: utf-8 -*-
'''
@File    :   __init__.py
@Desc    :   Import part and configuration part, including names exposed to spartan.
'''

# here put the import lib

from spartan.util import MODEL_PATH
from enum import Enum
from functools import partial


def __call__(policy: str, *args, **kwargs) -> object:
    '''Design for dynamic import of call by model.

    Use partial function to point out specific path of each model.

    Parameters
    ----------
    policy : str
        path of model

    Returns
    ----------
    model_obj
        object for model
    '''
    import importlib
    model_cls = importlib.import_module(policy).__call__()
    return model_cls(*args, **kwargs)


BeatLex = partial(__call__, MODEL_PATH + ".beatlex")
HoloScope = partial(__call__, MODEL_PATH + ".holoscope")
<<<<<<< HEAD
Summarize = partial(__call__, MODEL_PATH + ".summarize")
=======
BeatGAN = partial(__call__, MODEL_PATH + ".beatgan")
Summarize = partial(__call__, MODEL_PATH + ".summarize")
BeatGAN = partial(__call__, MODEL_PATH + ".beatgan")
>>>>>>> 4fcfc4e4

__all__ = [
    'BeatLex',
    'HoloScope',
<<<<<<< HEAD
    'Summarize'
=======
    'BeatGAN',
    'Summarize',
>>>>>>> 4fcfc4e4
]<|MERGE_RESOLUTION|>--- conflicted
+++ resolved
@@ -34,21 +34,12 @@
 
 BeatLex = partial(__call__, MODEL_PATH + ".beatlex")
 HoloScope = partial(__call__, MODEL_PATH + ".holoscope")
-<<<<<<< HEAD
-Summarize = partial(__call__, MODEL_PATH + ".summarize")
-=======
-BeatGAN = partial(__call__, MODEL_PATH + ".beatgan")
 Summarize = partial(__call__, MODEL_PATH + ".summarize")
 BeatGAN = partial(__call__, MODEL_PATH + ".beatgan")
->>>>>>> 4fcfc4e4
 
 __all__ = [
     'BeatLex',
     'HoloScope',
-<<<<<<< HEAD
-    'Summarize'
-=======
     'BeatGAN',
     'Summarize',
->>>>>>> 4fcfc4e4
 ]