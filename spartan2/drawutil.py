import matplotlib.pyplot as plt
import matplotlib
import numpy as np


def drawScatterPoints(xs, ys, outfig=None, suptitle="scatter points",
                      xlabel='x', ylabel='y'):
    fig = plt.figure()
    fig.suptitle(suptitle)
    plt.scatter(xs, ys, marker='.')
    plt.ylabel(ylabel)
    plt.xlabel(xlabel)
    if outfig is not None:
        fig.savefig(outfig)
    return fig


def drawHexbin(xs, ys, outfig=None, xscale='log', yscale='log',
               gridsize=200,
               colorscale=True,
               suptitle='Hexagon binning points',
               xlabel='', ylabel=''):
    '''
        xscale: [ 'linear' | 'log' ]
            Use a linear or log10 scale on the horizontal axis.
    yscale: [ 'linear' | 'log' ]
            Use a linear or log10 scale on the vertical axis.
        gridsize: [ 100 | integer ]
            The number of hexagons in the x-direction, default is 100. The
            corresponding number of hexagons in the y-direction is chosen such that
            the hexagons are approximately regular. Alternatively, gridsize can be
            a tuple with two elements specifying the number of hexagons in the
            x-direction and the y-direction.
    '''
<<<<<<< HEAD
    if xscale == 'log' and min(xs) <= 0:
=======
    xs = np.array(xs) if type(xs) is list else xs
    ys = np.array(ys) if type(ys) is list else ys
    if xscale == 'log' and min(xs)<=0:
>>>>>>> 5c353889
        print('[Warning] logscale with nonpositive values in x coord')
        print('\tremove {} nonpositives'.format(len(np.argwhere(xs <= 0))))
        xg0 = xs > 0
        xs = xs[xg0]
        ys = ys[xg0]
    if yscale == 'log' and min(ys) <= 0:
        print('[Warning] logscale with nonpositive values in y coord')
        print('\tremove {} nonpositives'.format(len(np.argwhere(ys <= 0))))
        yg0 = ys > 0
        xs = xs[yg0]
        ys = ys[yg0]

    fig = plt.figure()
    if colorscale:
        plt.hexbin(xs, ys, bins='log', gridsize=gridsize, xscale=xscale,
                   yscale=yscale, mincnt=1, cmap=plt.cm.jet)
    else:
        plt.hexbin(xs, ys, gridsize=gridsize, xscale=xscale, yscale=yscale,
                   mincnt=1, cmap=plt.cm.jet)

    suptitle = suptitle + ' with a log color scale' if colorscale else suptitle
    plt.title(suptitle)

    cb = plt.colorbar()
    if colorscale:
        cb.set_label('log10(N)')
    else:
        cb.set_label('counts')
    plt.xlabel(xlabel)
    plt.ylabel(ylabel)
    if outfig is not None:
        fig.savefig(outfig)
    return fig


def drawRectbin(xs, ys, outfig=None, xscale='log', yscale='log',
                gridsize=200,
                colorscale=True,
                suptitle='Rectangle binning points',
                xlabel='', ylabel=''):
    xs = np.array(xs) if type(xs) is list else xs
    ys = np.array(ys) if type(ys) is list else ys
    if xscale == 'log' and min(xs) <= 0:
        print('[Warning] logscale with nonpositive values in x coord')
        print('\tremove {} nonpositives'.format(len(np.argwhere(xs <= 0))))
        xg0 = xs > 0
        xs = xs[xg0]
        ys = ys[xg0]
    if yscale == 'log' and min(ys) <= 0:
        print('[Warning] logscale with nonpositive values in y coord')
        print('\tremove {} nonpositives'.format(len(np.argwhere(ys <= 0))))
        yg0 = ys > 0
        xs = xs[yg0]
        ys = ys[yg0]

    fig = plt.figure()

    # color scale
    cnorm = matplotlib.colors.LogNorm() if colorscale else matplotlib.colors.Normalize()
    suptitle = suptitle + ' with a log color scale' if colorscale else suptitle

    # axis space
    if isinstance(gridsize, tuple):
        xgridsize = gridsize[0]
        ygridsize = gridsize[1]
    else:
        xgridsize = ygridsize = gridsize
    if xscale == 'log':
        xlogmax = np.ceil(np.log10(max(xs)))
<<<<<<< HEAD
        x_space = np.logspace(0, xlogmax, xgridsize)
=======
        x_space = np.logspace(0, xlogmax, gridsize)
>>>>>>> 5c353889
    else:
        x_space = xgridsize
    if yscale == 'log':
        ylogmax = np.ceil(np.log10(max(ys)))
<<<<<<< HEAD
        y_space = np.logspace(0, ylogmax, ygridsize)
=======
        y_space = np.logspace(0, ylogmax, gridsize)
>>>>>>> 5c353889
    else:
        y_space = ygridsize

<<<<<<< HEAD
    plt.hist2d(xs, ys, bins=(x_space, y_space), cmin=1, norm=cnorm, cmap=plt.cm.jet)
=======
    hist = plt.hist2d(xs, ys, bins=(x_space, y_space), cmin=1, norm=cnorm,
            cmap=plt.cm.jet )
>>>>>>> 5c353889
    plt.xscale(xscale)
    plt.yscale(yscale)

    plt.title(suptitle)
    plt.xlabel(xlabel)
    plt.ylabel(ylabel)

    cb = plt.colorbar()
    if colorscale:
        cb.set_label('log10(N)')
    else:
        cb.set_label('counts')

    if outfig is not None:
        fig.savefig(outfig)
<<<<<<< HEAD
    return fig
=======
    return fig, hist


def findMaxRectbin(xs, ys, x, y, radius, gridsize=100, xscale='log', yscale='log'):
    '''
    gridsize: [ 100 | integer ]
            The number of hexagons in the x-direction, default is 100. The
            corresponding number of hexagons in the y-direction is chosen such that
            the hexagons are approximately regular. Alternatively, gridsize can be
            a tuple with two elements specifying the number of hexagons in the
            x-direction and the y-direction.
    mode: [ 'linear' | 'log' ]
    return: the bin with the largest number of samples in the range of
            horizontal axis: [x-radius, x+radius]
            vertical axis: [y-radius, y+radius]
    '''
    xs = np.array(xs) if type(xs) is list else xs
    ys = np.array(ys) if type(ys) is list else ys
    if xscale == 'log' and min(xs) <= 0:
        print('[Warning] logscale with nonpositive values in x coord')
        print('\tremove {} nonpositives'.format(len(np.argwhere(xs <= 0))))
        xg0 = xs > 0
        xs = xs[xg0]
        ys = ys[xg0]
    if yscale == 'log' and min(ys) <= 0:
        print('[Warning] logscale with nonpositive values in y coord')
        print('\tremove {} nonpositives'.format(len(np.argwhere(ys <= 0))))
        yg0 = ys > 0
        xs = xs[yg0]
        ys = ys[yg0]
    xmin, xmax = min(xs), max(xs)
    ymin, ymax = min(ys), max(ys)
    '''
        x range: [x - radius, x + radius]
        y range: [y - radius, y + radius]
    '''
    if x - radius < xmin:
        xst = xmin
    else:
        xst = x - radius
    if x + radius > xmax:
        xend = xmax
    else:
        xend = x + radius
    if y - radius < ymin:
        yst = ymin
    else:
        yst = y - radius
    if y + radius > ymax:
        yend = ymax
    else:
        yend = y + radius
    '''
        bi-dimensional array H: the number of samples of bins
        xedges: The bin edges along the first dimension
        yedges: The bin edges along the second dimension
    '''
    H, xedges, yedges = np.histogram2d(xs, ys, gridsize)
    xpoints = list(set(np.argwhere(xedges >= xst).T[0]) & set(np.argwhere(xedges <= xend).T[0]))
    ypoints = list(set(np.argwhere(yedges >= yst).T[0]) & set(np.argwhere(yedges <= yend).T[0]))
    # xoffset, yoffset = min(xpoints), min(ypoints)
    'find bin with the largest number of samples in the range'
    H1 = H[xpoints]
    H2 = H1[:, ypoints]
    maxpoint = np.argmax(H2)
    'the index of the largest number of array H2'
    xindex, yindex = int(maxpoint / H2.shape[1]) + min(xpoints), int(maxpoint % H2.shape[1]) + min(ypoints)
    xindex, yindex = int(maxpoint / H2.shape[1]) + min(xpoints), int(maxpoint % H2.shape[1]) + min(ypoints)
    return xindex, yindex
>>>>>>> 5c353889


def drawTimeseries(T, S, bins='auto', savepath='', savefn=None, dumpfn=None):
    ts = np.histogram(T, bins=bins)
    y = np.append([0], ts[0])
    f = plt.figure()
    plt.plot(ts[1], y, 'r-+')
    if len(S) > 0:
        ssts = np.histogram(S, bins=ts[1])
        ssy = np.append([0], ssts[0])
        plt.plot(ssts[1], ssy, 'b-*')
    if savefn is not None:
        f.savefig(savepath + savefn)
    if dumpfn is not None:
        import pickle
        pickle.dump(f, file(savepath + dumpfn, 'w'))
    return f


def userTimeSeries(lts, twindow):
    mints = min(lts)
    maxts = max(lts)
    shiftlts = [x - mints for x in lts]
    series = {}
    for i in range((maxts - mints) / twindow + 1):
        series[i] = 0
    for x in shiftlts:
        series[x / twindow] += 1

    xcoords = []
    for i in range(len(series)):
        xcoords.append(mints + twindow * i + int(twindow / 2.0))

    return xcoords, series


class RectHistogram:
    '''
       xscale: [ 'linear' | 'log' ]
               Use a linear or log10 scale on the horizontal axis.
       yscale: [ 'linear' | 'log' ]
               Use a linear or log10 scale on the vertical axis.
       gridsize: [ 100 | integer | tuple ]
               The number of rectangles in the x-direction, default is 100. The
               corresponding number of rectangles in the y-direction is chosen such that
               the rectangles are square. Alternatively, gridsize can be
               a tuple with two elements specifying the number of rectangles in the
               x-direction and the y-direction.
       '''
    xscale = 'log'
    yscale = 'log'
    gridsize = 200

    def __init__(self, xscale='log', yscale='log', gridsize=200):
        self.xscale = xscale
        self.yscale = yscale
        self.gridsize = gridsize

    def draw(self, xs, ys, outfig=None, colorscale=True,
             suptitle='Rectangle binning points', xlabel='', ylabel=''):
        xs = np.array(xs) if type(xs) is list else xs
        ys = np.array(ys) if type(ys) is list else ys
        if self.xscale == 'log' and min(xs) <= 0:
            print('[Warning] logscale with nonpositive values in x coord')
            print('\tremove {} nonpositives'.format(len(np.argwhere(xs <= 0))))
            xg0 = xs > 0
            xs = xs[xg0]
            ys = ys[xg0]
        if self.yscale == 'log' and min(ys) <= 0:
            print('[Warning] logscale with nonpositive values in y coord')
            print('\tremove {} nonpositives'.format(len(np.argwhere(ys <= 0))))
            yg0 = ys > 0
            xs = xs[yg0]
            ys = ys[yg0]

        # color scale
        cnorm = matplotlib.colors.LogNorm() if colorscale else matplotlib.colors.Normalize()
        suptitle = suptitle + ' with a log color scale' if colorscale else suptitle

        # axis space
        if isinstance(self.gridsize, tuple):
            xgridsize = self.gridsize[0]
            ygridsize = self.gridsize[1]
        else:
            xgridsize = ygridsize = self.gridsize
        if self.xscale == 'log':
            xlogmax = np.ceil(np.log10(max(xs)))
            x_space = np.logspace(0, xlogmax, xgridsize)
        else:
            x_space = xgridsize
        if self.yscale == 'log':
            ylogmax = np.ceil(np.log10(max(ys)))
            y_space = np.logspace(0, ylogmax, ygridsize)
        else:
            y_space = ygridsize
        '''
        H: 2D array
        The bi-dimensional histogram of samples x and y. 
        xedges: 1D array
        The bin edges along the x axis.
        yedges: 1D array
        The bin edges along the y axis.
        '''
        H, xedges, yedges, fig = plt.hist2d(xs, ys, bins=(x_space, y_space), cmin=1, norm=cnorm, cmap=plt.cm.jet)
        plt.xscale(self.xscale)
        plt.yscale(self.yscale)

        plt.title(suptitle)
        plt.xlabel(xlabel)
        plt.ylabel(ylabel)

        cb = plt.colorbar()
        if colorscale:
            cb.set_label('log10(N)')
        else:
            cb.set_label('counts')

        if outfig is not None:
            fig.savefig(outfig)
        return fig, H, xedges, yedges

    def find_peak_rect(self, xs, ys, H, xedges, yedges, x, y, radius):
        '''
        bi-dimensional array H: the number of samples of bins
        xedges: The bin edges along the first dimension
        yedges: The bin edges along the second dimension
        return: the bin with the largest number of samples in the range of
                horizontal axis: [x-radius, x+radius]
                vertical axis: [y-radius, y+radius]
        '''
        xs = np.array(xs) if type(xs) is list else xs
        ys = np.array(ys) if type(ys) is list else ys
        if self.xscale == 'log' and min(xs) <= 0:
            print('[Warning] logscale with nonpositive values in x coord')
            print('\tremove {} nonpositives'.format(len(np.argwhere(xs <= 0))))
            xg0 = xs > 0
            xs = xs[xg0]
            ys = ys[xg0]
        if self.yscale == 'log' and min(ys) <= 0:
            print('[Warning] logscale with nonpositive values in y coord')
            print('\tremove {} nonpositives'.format(len(np.argwhere(ys <= 0))))
            yg0 = ys > 0
            xs = xs[yg0]
            ys = ys[yg0]
        xmin, xmax = min(xs), max(xs)
        ymin, ymax = min(ys), max(ys)
        '''
            x range: [x - radius, x + radius]
            y range: [y - radius, y + radius]
        '''
        if x - radius < xmin:
            xst = xmin
        else:
            xst = x - radius
        if x + radius > xmax:
            xend = xmax
        else:
            xend = x + radius
        if y - radius < ymin:
            yst = ymin
        else:
            yst = y - radius
        if y + radius > ymax:
            yend = ymax
        else:
            yend = y + radius

        'find the bins in the range'
        xstpoint = np.argwhere(xedges >= xst)[0][0]
        xendpoint = np.argwhere(xedges <= xend)[-1][0]
        xbins = range(xstpoint, xendpoint)
        ystpoint = np.argwhere(yedges >= yst)[0][0]
        yendpoint = np.argwhere(yedges <= yend)[-1][0]
        ybins = range(ystpoint, yendpoint)
        'find bin with the largest number of samples in the range'
        H1 = H[xbins]
        H2 = H1[:, ybins]
        maxpoint = np.argmax(H2)
        'the index of the largest number of array H2'
        xindex, yindex = int(maxpoint / H2.shape[1]), int(maxpoint % H2.shape[1])
        'the index of bin with maximum number'
        xbinid, ybinid = xindex + xstpoint, yindex + ystpoint

        'the range of max bin'
        binxst, binxend, binyst, binyend = xedges[xbinid], xedges[xbinid + 1], \
                                           yedges[ybinid], yedges[ybinid + 1]
        'return coordinate pairs in the max bin'
        xcoords = set(np.argwhere(xs >= binxst).T[0]) & set(np.argwhere(xs <= binxend).T[0])
        ycoords = set(np.argwhere(ys >= binyst).T[0]) & set(np.argwhere(ys <= binyend).T[0])
        pairids = list(xcoords & ycoords)
        coordpairs = list(zip(xs[pairids], ys[pairids]))
        return coordpairs<|MERGE_RESOLUTION|>--- conflicted
+++ resolved
@@ -32,13 +32,9 @@
             a tuple with two elements specifying the number of hexagons in the
             x-direction and the y-direction.
     '''
-<<<<<<< HEAD
-    if xscale == 'log' and min(xs) <= 0:
-=======
     xs = np.array(xs) if type(xs) is list else xs
     ys = np.array(ys) if type(ys) is list else ys
     if xscale == 'log' and min(xs)<=0:
->>>>>>> 5c353889
         print('[Warning] logscale with nonpositive values in x coord')
         print('\tremove {} nonpositives'.format(len(np.argwhere(xs <= 0))))
         xg0 = xs > 0
@@ -108,29 +104,17 @@
         xgridsize = ygridsize = gridsize
     if xscale == 'log':
         xlogmax = np.ceil(np.log10(max(xs)))
-<<<<<<< HEAD
         x_space = np.logspace(0, xlogmax, xgridsize)
-=======
-        x_space = np.logspace(0, xlogmax, gridsize)
->>>>>>> 5c353889
     else:
         x_space = xgridsize
     if yscale == 'log':
         ylogmax = np.ceil(np.log10(max(ys)))
-<<<<<<< HEAD
         y_space = np.logspace(0, ylogmax, ygridsize)
-=======
-        y_space = np.logspace(0, ylogmax, gridsize)
->>>>>>> 5c353889
     else:
         y_space = ygridsize
 
-<<<<<<< HEAD
-    plt.hist2d(xs, ys, bins=(x_space, y_space), cmin=1, norm=cnorm, cmap=plt.cm.jet)
-=======
     hist = plt.hist2d(xs, ys, bins=(x_space, y_space), cmin=1, norm=cnorm,
             cmap=plt.cm.jet )
->>>>>>> 5c353889
     plt.xscale(xscale)
     plt.yscale(yscale)
 
@@ -146,79 +130,7 @@
 
     if outfig is not None:
         fig.savefig(outfig)
-<<<<<<< HEAD
-    return fig
-=======
     return fig, hist
-
-
-def findMaxRectbin(xs, ys, x, y, radius, gridsize=100, xscale='log', yscale='log'):
-    '''
-    gridsize: [ 100 | integer ]
-            The number of hexagons in the x-direction, default is 100. The
-            corresponding number of hexagons in the y-direction is chosen such that
-            the hexagons are approximately regular. Alternatively, gridsize can be
-            a tuple with two elements specifying the number of hexagons in the
-            x-direction and the y-direction.
-    mode: [ 'linear' | 'log' ]
-    return: the bin with the largest number of samples in the range of
-            horizontal axis: [x-radius, x+radius]
-            vertical axis: [y-radius, y+radius]
-    '''
-    xs = np.array(xs) if type(xs) is list else xs
-    ys = np.array(ys) if type(ys) is list else ys
-    if xscale == 'log' and min(xs) <= 0:
-        print('[Warning] logscale with nonpositive values in x coord')
-        print('\tremove {} nonpositives'.format(len(np.argwhere(xs <= 0))))
-        xg0 = xs > 0
-        xs = xs[xg0]
-        ys = ys[xg0]
-    if yscale == 'log' and min(ys) <= 0:
-        print('[Warning] logscale with nonpositive values in y coord')
-        print('\tremove {} nonpositives'.format(len(np.argwhere(ys <= 0))))
-        yg0 = ys > 0
-        xs = xs[yg0]
-        ys = ys[yg0]
-    xmin, xmax = min(xs), max(xs)
-    ymin, ymax = min(ys), max(ys)
-    '''
-        x range: [x - radius, x + radius]
-        y range: [y - radius, y + radius]
-    '''
-    if x - radius < xmin:
-        xst = xmin
-    else:
-        xst = x - radius
-    if x + radius > xmax:
-        xend = xmax
-    else:
-        xend = x + radius
-    if y - radius < ymin:
-        yst = ymin
-    else:
-        yst = y - radius
-    if y + radius > ymax:
-        yend = ymax
-    else:
-        yend = y + radius
-    '''
-        bi-dimensional array H: the number of samples of bins
-        xedges: The bin edges along the first dimension
-        yedges: The bin edges along the second dimension
-    '''
-    H, xedges, yedges = np.histogram2d(xs, ys, gridsize)
-    xpoints = list(set(np.argwhere(xedges >= xst).T[0]) & set(np.argwhere(xedges <= xend).T[0]))
-    ypoints = list(set(np.argwhere(yedges >= yst).T[0]) & set(np.argwhere(yedges <= yend).T[0]))
-    # xoffset, yoffset = min(xpoints), min(ypoints)
-    'find bin with the largest number of samples in the range'
-    H1 = H[xpoints]
-    H2 = H1[:, ypoints]
-    maxpoint = np.argmax(H2)
-    'the index of the largest number of array H2'
-    xindex, yindex = int(maxpoint / H2.shape[1]) + min(xpoints), int(maxpoint % H2.shape[1]) + min(ypoints)
-    xindex, yindex = int(maxpoint / H2.shape[1]) + min(xpoints), int(maxpoint % H2.shape[1]) + min(ypoints)
-    return xindex, yindex
->>>>>>> 5c353889
 
 
 def drawTimeseries(T, S, bins='auto', savepath='', savefn=None, dumpfn=None):
